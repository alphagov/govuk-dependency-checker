--- conflicted
+++ resolved
@@ -20,10 +20,4 @@
   hence the need to stagger requests, which makes this a bit slow to run.
 
 They all require `GITHUB_TOKEN` as an environment variable, with at
-<<<<<<< HEAD
-least `repo` scope.
-
-Owned by GOV.UK Platform Reliability.
-=======
-least `repo` scope.
->>>>>>> f1fb5d35
+least `repo` scope.